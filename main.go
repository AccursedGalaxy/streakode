package main

import (
	"fmt"
	"os"
	"path/filepath"
	"time"

	"github.com/AccursedGalaxy/streakode/cache"
	"github.com/AccursedGalaxy/streakode/cmd"
	"github.com/AccursedGalaxy/streakode/config"
	"github.com/spf13/cobra"
	"github.com/spf13/viper"
)

/*
TODO:
- Add automatic update functionality (manually code this cuz it's fun)
- Add easy installation script (curl | bash)
*/

var Version = "dev" // This will be overwritten during build

type GitHubRelease struct {
	TagName string `json:"tag_name"`
	Assets  []struct {
		Name               string `json:"name"`
		BrowserDownloadURL string `json:"browser_download_url"`
	} `json:"assets"`
}

func getCacheFilePath(profile string) string {
	home, err := os.UserHomeDir()
	if err != nil {
		panic(err)
	}

	if profile == "" {
		return filepath.Join(home, ".streakode.cache")
	}
	return filepath.Join(home, fmt.Sprintf(".streakode_%s.cache", profile))
}

func ensureCacheRefresh() error {
	// Skip if no refresh interval is configured
	if config.AppConfig.RefreshInterval <= 0 {
		return nil
	}

	interval := time.Duration(config.AppConfig.RefreshInterval) * time.Minute

	// Quick check if refresh is needed
	if cache.QuickNeedsRefresh(interval) {
		cacheFilePath := getCacheFilePath(config.AppState.ActiveProfile)

		// For commands that need fresh data, use sync refresh
		if requiresFreshData() {
			return cache.RefreshCache(
				config.AppConfig.ScanDirectories,
				config.AppConfig.Author,
				cacheFilePath,
				config.AppConfig.ScanSettings.ExcludedPatterns,
				config.AppConfig.ScanSettings.ExcludedPaths,
			)
		}

		// For other commands, use async refresh
		cache.AsyncRefreshCache(
			config.AppConfig.ScanDirectories,
			config.AppConfig.Author,
			cacheFilePath,
			config.AppConfig.ScanSettings.ExcludedPatterns,
			config.AppConfig.ScanSettings.ExcludedPaths,
		)
	}
	return nil
}

func requiresFreshData() bool {
	// Get the command being executed
	cmd := os.Args[1]

	// List of commands that need fresh data
	freshDataCommands := map[string]bool{
		"stats":  true,
		"reload": true,
	}

	return freshDataCommands[cmd]
}

func main() {
	var (
		profile string
		debug   bool
	)

	rootCmd := &cobra.Command{
		Use:     "streakode",
		Short:   "A Git activity tracker for monitoring coding streaks",
		Version: Version,
		PersistentPreRun: func(cmd *cobra.Command, args []string) {
			// Load the state first to get the active profile
			if err := config.LoadState(); err != nil {
				fmt.Printf("Error loading state: %v\n", err)
			}

			// Set debug mode from flag
			config.AppConfig.Debug = debug
			if debug {
				fmt.Println("Debug mode enabled")
			}

			// Use AppState.ActiveProfile instead of the profile flag
			cacheFilePath := getCacheFilePath(config.AppState.ActiveProfile)
			config.LoadConfig(config.AppState.ActiveProfile)
			cache.InitCache()
			if err := cache.LoadCache(cacheFilePath); err != nil {
				fmt.Printf("Error loading cache: %v\n", err)
			}

			if err := ensureCacheRefresh(); err != nil {
				fmt.Printf("Error refreshing cache: %v\n", err)
			}
		},
	}

	// Add persistent flags to root command
	rootCmd.PersistentFlags().StringVarP(&profile, "profile", "p", "", "Config profile to use (e.g., work, home)")
	rootCmd.PersistentFlags().BoolVarP(&debug, "debug", "d", false, "Enable debug mode")

	statsCmd := &cobra.Command{
		Use:   "stats [repository]",
		Short: "Display stats for all active repositories or a specific repository",
		Long: `Display Git activity statistics for your repositories.

Without arguments, shows stats for all active repositories.
With a repository name argument, shows detailed stats for just that repository.

Example:
  streakode stats             # Show stats for all repositories
  streakode stats myproject   # Show stats for only the myproject repository`,
		Args: cobra.MaximumNArgs(1),
		Run: func(cobraCmd *cobra.Command, args []string) {
			var targetRepo string
			if len(args) > 0 {
				targetRepo = args[0]
			}
			cmd.DisplayStats(targetRepo)
		},
	}

	// Define cache command and its subcommands
	cacheCmd := &cobra.Command{
		Use:   "cache",
		Short: "Manage the streakode cache",
	}

	reloadCmd := &cobra.Command{
		Use:   "reload",
		Short: "Reload the streakode cache with fresh data",
		Run: func(cobraCmd *cobra.Command, args []string) {
			if config.AppConfig.Debug {
				fmt.Println("Debug: Starting cache reload...")
			}
			cacheFilePath := getCacheFilePath(profile)
			err := cache.RefreshCache(
				config.AppConfig.ScanDirectories,
				config.AppConfig.Author,
				cacheFilePath,
				config.AppConfig.ScanSettings.ExcludedPatterns,
				config.AppConfig.ScanSettings.ExcludedPaths,
			)
			if err == nil {
				fmt.Println("✨ Cache reloaded successfully!")
			} else {
				fmt.Printf("Error reloading cache: %v\n", err)
			}
		},
	}

	cleanCmd := &cobra.Command{
		Use:   "clean",
		Short: "Remove the streakode cache",
		Run: func(cobraCmd *cobra.Command, args []string) {
			if config.AppConfig.Debug {
				fmt.Println("Debug: Starting cache cleanup...")
			}
			cacheFilePath := getCacheFilePath(profile)
			if err := cache.CleanCache(cacheFilePath); err != nil {
				fmt.Printf("Error cleaning cache: %v\n", err)
			} else {
				fmt.Println("🧹 Cache cleaned successfully!")
			}
		},
	}

	// Add subcommands to cache command
	cacheCmd.AddCommand(reloadCmd)
	cacheCmd.AddCommand(cleanCmd)

	profileCmd := &cobra.Command{
		Use:   "profile [name]",
		Short: "Set or show current profile",
		Run: func(cmd *cobra.Command, args []string) {
			if len(args) == 0 {
				if config.AppState.ActiveProfile == "" {
					fmt.Println("Using default profile")
				} else {
					fmt.Printf("Using profile: %s\n", config.AppState.ActiveProfile)
				}
				return
			}

			newProfile := args[0]
			if newProfile == "default" || newProfile == "-" {
				newProfile = ""
			}

			// Try to load the new profile's config first
			viper.Reset()
			viper.AddConfigPath("$HOME")
			viper.SetConfigType("yaml")

			// Set config name based on profile
			configName := ".streakodeconfig"
			if newProfile != "" {
				configName = ".streakodeconfig_" + newProfile
			}
			viper.SetConfigName(configName)

			// Try to read the config file
			if err := viper.ReadInConfig(); err != nil {
				fmt.Printf("Error: Could not load profile '%s': %v\n", newProfile, err)
				os.Exit(1)
			}

			// Try to unmarshal and validate the config
			var newConfig config.Config
			if err := viper.Unmarshal(&newConfig); err != nil {
				fmt.Printf("Error: Invalid config format for profile '%s': %v\n", newProfile, err)
				os.Exit(1)
			}

			// Validate the config
			if err := newConfig.ValidateConfig(); err != nil {
				fmt.Printf("Error: Invalid configuration for profile '%s': %v\n", newProfile, err)
				os.Exit(1)
			}

			// If we get here, the config is valid, so we can update the state
			if newProfile == "" {
				fmt.Println("Switched to default profile")
			} else {
				fmt.Printf("Switched to profile: %s\n", newProfile)
			}

			config.AppState.ActiveProfile = newProfile
			if err := config.SaveState(); err != nil {
				fmt.Printf("Warning: Could not save profile state: %v\n", err)
			}

			// Refresh cache for new profile
			cacheFilePath := getCacheFilePath(newProfile)
			cache.InitCache()
			cache.LoadCache(cacheFilePath)
			cache.RefreshCache(
				config.AppConfig.ScanDirectories,
				config.AppConfig.Author,
				cacheFilePath,
				config.AppConfig.ScanSettings.ExcludedPatterns,
				config.AppConfig.ScanSettings.ExcludedPaths,
			)
		},
	}

	versionCmd := &cobra.Command{
		Use:   "version",
		Short: "Show streakode version",
		Run: func(cmd *cobra.Command, args []string) {
			fmt.Printf("Streakode version %s\n", Version)
		},
	}

	authorCmd := &cobra.Command{
		Use:   "author [name]",
		Short: "Show detailed Git author information and statistics",
		Long: `Display detailed Git author information and statistics.

Without arguments, shows stats for the configured author.
With an author name argument, shows stats for the specified author.

Example:
  streakode author             # Show stats for configured author
  streakode author "John Doe"  # Show stats for John Doe`,
		Run: func(cobraCmd *cobra.Command, args []string) {
			var targetAuthor string
			if len(args) > 0 {
				targetAuthor = args[0]
			}
			cmd.DisplayAuthorInfo(targetAuthor)
		},
	}

	// Add history command
	historyCmd := &cobra.Command{
<<<<<<< HEAD
		Use:   "history [command]",
		Short: "Interactive Git history search and exploration",
		Long: `Interactive Git history search with fuzzy filtering (requires fzf).

Without arguments, shows commits from the last 7 days.
With subcommands, allows filtering by repository, time range, or specific changes.`,
		Example: `  streakode history               # Show all recent commits
  streakode history -a "Name"     # Filter by author
  streakode history repo myrepo   # Search in repository
  streakode history recent        # Last 24h activity`,
=======
		Use:   "history [flags]",
		Short: "Interactive Git history search",
		Long: `Search and explore your Git commit history interactively.

Uses fuzzy search to quickly find commits across all repositories.
Press '?' while searching to see keyboard shortcuts.`,
		Example: `  sk history                  # Show commits from last 7 days
  sk history --days 30        # Show last 30 days
  sk history author robin     # Show commits by author
  sk history repo myproject   # Show commits in repository`,
>>>>>>> 44b5bd23
		Run: func(cobraCmd *cobra.Command, args []string) {
			var opts cmd.HistoryOptions
			days, _ := cobraCmd.Flags().GetInt("days")
			format, _ := cobraCmd.Flags().GetString("format")
			opts.Days = days
			opts.Format = format
			if days == 0 {
				opts.Days = 7
			}
			cmd.DisplayHistory(opts)
		},
	}

	// Add persistent flags that will be inherited by all subcommands
	historyCmd.PersistentFlags().IntP("days", "n", 7, "Number of days to show history for")
	historyCmd.PersistentFlags().StringP("format", "f", "default", "Output format (default, detailed, compact)")

	// Add subcommands with cleaner help text
	historyAuthorCmd := &cobra.Command{
		Use:   "author [name]",
		Short: "Show commits by author",
		Example: `  sk history author robin     # Show Robin's commits
  sk history author "John D"  # Show John D's commits`,
		Args: cobra.ExactArgs(1),
		Run: func(cobraCmd *cobra.Command, args []string) {
			var opts cmd.HistoryOptions
			opts.Author = args[0]
			days, _ := cobraCmd.PersistentFlags().GetInt("days")
			format, _ := cobraCmd.PersistentFlags().GetString("format")
			opts.Days = days
			opts.Format = format
			if days == 0 {
				opts.Days = 14
			}
			cmd.DisplayHistory(opts)
		},
	}

	historyRepoCmd := &cobra.Command{
		Use:   "repo [name]",
		Short: "Show commits in repository",
		Example: `  sk history repo myproject   # Show commits in myproject
  sk history repo webapp     # Show commits in webapp`,
		Args: cobra.ExactArgs(1),
		Run: func(cobraCmd *cobra.Command, args []string) {
			var opts cmd.HistoryOptions
			opts.Repository = args[0]
			days, _ := cobraCmd.PersistentFlags().GetInt("days")
			format, _ := cobraCmd.PersistentFlags().GetString("format")
			opts.Days = days
			opts.Format = format
			if days == 0 {
				opts.Days = 14
			}
			cmd.DisplayHistory(opts)
		},
	}

	historyRecentCmd := &cobra.Command{
		Use:   "recent",
		Short: "Show commits from last 24 hours",
		Run: func(cobraCmd *cobra.Command, args []string) {
			var opts cmd.HistoryOptions
			opts.Days = 1
			opts.Format = "detailed"
			cmd.DisplayHistory(opts)
		},
	}

	historyFilesCmd := &cobra.Command{
		Use:   "files [pattern]",
		Short: "Search commits by changed files",
		Example: `  sk history files "*.go"     # Show commits changing Go files
  sk history files config    # Show commits changing config files`,
		Run: func(cobraCmd *cobra.Command, args []string) {
			var opts cmd.HistoryOptions
			opts.Format = "files"
			if len(args) > 0 {
				opts.Query = args[0]
			}
			days, _ := cobraCmd.PersistentFlags().GetInt("days")
			opts.Days = days
			if days == 0 {
				opts.Days = 7
			}
			cmd.DisplayHistory(opts)
		},
	}

	historyStatsCmd := &cobra.Command{
		Use:   "stats",
		Short: "Show commit statistics",
		Run: func(cobraCmd *cobra.Command, args []string) {
			var opts cmd.HistoryOptions
			opts.Format = "stats"
			days, _ := cobraCmd.PersistentFlags().GetInt("days")
			opts.Days = days
			if days == 0 {
				opts.Days = 30
			}
			cmd.DisplayHistory(opts)
		},
	}

	// Add subcommands to history command
	historyCmd.AddCommand(historyAuthorCmd)
	historyCmd.AddCommand(historyRepoCmd)
	historyCmd.AddCommand(historyRecentCmd)
	historyCmd.AddCommand(historyFilesCmd)
	historyCmd.AddCommand(historyStatsCmd)

	// Add all commands to root
	rootCmd.AddCommand(statsCmd)
	rootCmd.AddCommand(cacheCmd)
	rootCmd.AddCommand(profileCmd)
	rootCmd.AddCommand(versionCmd)
	rootCmd.AddCommand(authorCmd)
	rootCmd.AddCommand(historyCmd)
	rootCmd.Execute()
}<|MERGE_RESOLUTION|>--- conflicted
+++ resolved
@@ -304,21 +304,9 @@
 
 	// Add history command
 	historyCmd := &cobra.Command{
-<<<<<<< HEAD
-		Use:   "history [command]",
-		Short: "Interactive Git history search and exploration",
-		Long: `Interactive Git history search with fuzzy filtering (requires fzf).
-
-Without arguments, shows commits from the last 7 days.
-With subcommands, allows filtering by repository, time range, or specific changes.`,
-		Example: `  streakode history               # Show all recent commits
-  streakode history -a "Name"     # Filter by author
-  streakode history repo myrepo   # Search in repository
-  streakode history recent        # Last 24h activity`,
-=======
-		Use:   "history [flags]",
-		Short: "Interactive Git history search",
-		Long: `Search and explore your Git commit history interactively.
+		Use:     "history [flags]",
+		Short:   "Interactive Git history search",
+		Long:    `Search and explore your Git commit history interactively.
 
 Uses fuzzy search to quickly find commits across all repositories.
 Press '?' while searching to see keyboard shortcuts.`,
@@ -326,8 +314,7 @@
   sk history --days 30        # Show last 30 days
   sk history author robin     # Show commits by author
   sk history repo myproject   # Show commits in repository`,
->>>>>>> 44b5bd23
-		Run: func(cobraCmd *cobra.Command, args []string) {
+		Run:     func(cobraCmd *cobra.Command, args []string) {
 			var opts cmd.HistoryOptions
 			days, _ := cobraCmd.Flags().GetInt("days")
 			format, _ := cobraCmd.Flags().GetString("format")
